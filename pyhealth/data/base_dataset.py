--- conflicted
+++ resolved
@@ -47,21 +47,14 @@
         dataset_name: str,
         root: str,
         tables: List[str],
-<<<<<<< HEAD
-        code_mapping: Optional[Dict[str, str]] = {},
-=======
         code_mapping: Optional[Dict[str, str]] = None,
->>>>>>> 311e9ec0
         dev: bool = False,
         refresh_cache: bool = False,
     ):
         """Loads tables into a dict of patients and saves it to cache."""
-<<<<<<< HEAD
-=======
 
         if code_mapping is None:
             self.code_mapping = {}
->>>>>>> 311e9ec0
 
         # base attributes
         self.dataset_name = dataset_name
@@ -77,21 +70,9 @@
         self.visit_to_index: Optional[Dict[str, int]] = None
 
         # cache
-<<<<<<< HEAD
-        if len(code_mapping) > 0:
-            args_to_hash = (
-                [dataset_name, root]
-                + sorted(tables)
-                + sorted(code_mapping.items())
-                + [dev]
-            )
-        else:
-            args_to_hash = [dataset_name, root] + sorted(tables) + [dev]
-=======
         args_to_hash = (
             [dataset_name, root] + sorted(tables) + sorted(code_mapping.items()) + [dev]
         )
->>>>>>> 311e9ec0
         filename = hash_str("+".join([str(arg) for arg in args_to_hash])) + ".pkl"
         self.filepath = os.path.join(CACHE_PATH, filename)
 
@@ -169,15 +150,9 @@
         self.task_fn = task_fn
         samples = []
         for patient_id, patient in tqdm(
-<<<<<<< HEAD
-            self.patients.items(), desc=f"Generating samples for {task}"
-        ):
-            samples.extend(self.task_fn(patient))
-=======
             self.patients.items(), desc=f"Generating samples for {self.task}"
         ):
             samples.extend(self.task_fn(self.dataset_name, patient))
->>>>>>> 311e9ec0
         self.samples = samples
         self.patient_to_index = self.index_patient()
         self.visit_to_index = self.index_visit()
@@ -305,13 +280,6 @@
         print(f"\t- Number of visits per patient: {len(self) / num_patients:.4f}")
         # TODO: add more types once we support selecting domains with args
         for key in self.samples[0]:
-<<<<<<< HEAD
-            num_events = [len(sample[key][-1]) for sample in self.samples]
-            print(
-                f"\t- Number of {key} per visit: {sum(num_events) / len(num_events):.4f}"
-            )
-            print(f"\t- Number of unique {key}: {len(self.get_all_tokens(key))}")
-=======
             if key == "label":
                 print(f"\t- Label distribution: {self.get_label_distribution()}")
             else:
@@ -320,7 +288,6 @@
                     f"\t- Number of {key} per visit: {sum(num_events) / len(num_events):.4f}"
                 )
                 print(f"\t- Number of unique {key}: {len(self.get_all_tokens(key))}")
->>>>>>> 311e9ec0
         print()
 
     def info(self):
